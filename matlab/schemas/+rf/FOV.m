%{
<<<<<<< HEAD
rf.FOV (lookup) # field of view sizes for lenses
=======
rf.FOV (lookup) # field-of-view sizes for all lenses and magnifications
>>>>>>> 9a134e2e
-> rf.Lens
mag             : decimal(5,2)           # ScanImage zoom factor
setup           : tinyint                # 
take            : tinyint                # 
---
height                      : decimal(5,1)                  # measured width of field of view along axis of pipette (medial/lateral on mouse)
width                       : decimal(5,1)                  # measured width of field of view perpendicular to pipette (rostral/caudal on mouse)
<<<<<<< HEAD
fov_date="2015-01-01"       : date                          # fov measurement date
=======
fov_date                    : date                          # fov measurement date
>>>>>>> 9a134e2e
%}

classdef FOV < dj.Relvar
end<|MERGE_RESOLUTION|>--- conflicted
+++ resolved
@@ -1,9 +1,5 @@
 %{
-<<<<<<< HEAD
-rf.FOV (lookup) # field of view sizes for lenses
-=======
 rf.FOV (lookup) # field-of-view sizes for all lenses and magnifications
->>>>>>> 9a134e2e
 -> rf.Lens
 mag             : decimal(5,2)           # ScanImage zoom factor
 setup           : tinyint                # 
@@ -11,11 +7,7 @@
 ---
 height                      : decimal(5,1)                  # measured width of field of view along axis of pipette (medial/lateral on mouse)
 width                       : decimal(5,1)                  # measured width of field of view perpendicular to pipette (rostral/caudal on mouse)
-<<<<<<< HEAD
-fov_date="2015-01-01"       : date                          # fov measurement date
-=======
 fov_date                    : date                          # fov measurement date
->>>>>>> 9a134e2e
 %}
 
 classdef FOV < dj.Relvar
