version: '2.3'

services:
  notebook:
<<<<<<< HEAD
    build: .
=======
    image: ninai/stimulus-pipeline:latest
>>>>>>> 9d45a5e6
    ports:
      - "8888:8888"
    volumes:
      - /mnt/:/mnt/
      - /home/pipeline_data/:/tmp/
      - ./notebooks:/notebooks
      # - /home/zhiwei/Documents/pipeline/notebooks:/notebooks
    env_file: .env
    environment:
      - DISPLAY=$DISPLAY
    entrypoint:
      - jupyter 
      - lab
      - --ip=0.0.0.0
      - --allow-root
      - --NotebookApp.token=''
<<<<<<< HEAD
      - --no-browser 
      - --NotebookApp.notebook_dir=/notebooks
=======
      - --no-browser

>>>>>>> 9d45a5e6

  minion:
    image: ninai/stimulus-pipeline:latest
    volumes:
      - /mnt/:/mnt/
      - /home/pipeline_data:/tmp/
      - .:/data/pipeline
    env_file: .env
    entrypoint:
      - python3 
      - /data/pipeline/python/scripts/populate-minion.py


  minion-gpu:
    image: ninai/pipeline:tf-gpu
    runtime: nvidia
    volumes:
      - /mnt/:/mnt/
      - /home/pipeline_data:/tmp/
      - .:/data/pipeline
    env_file: .env
    entrypoint:
      - python3 
      - /data/pipeline/python/scripts/populate-minion_gpu.py

  
  bash:
<<<<<<< HEAD
    image: ninai/pipeline
=======
    image: ninai/stimulus-pipeline:latest
>>>>>>> 9d45a5e6
    volumes:
      - /mnt/:/mnt/
      - /home/pipeline_data/:/tmp/
      - .:/data/pipeline
      - /etc/localtime:/etc/localtime:ro
      - /tmp/.X11-unix:/tmp/.X11-unix
    env_file: .env
    environment:
      - DISPLAY=$DISPLAY
    entrypoint:
      - /bin/bash<|MERGE_RESOLUTION|>--- conflicted
+++ resolved
@@ -2,11 +2,8 @@
 
 services:
   notebook:
-<<<<<<< HEAD
-    build: .
-=======
+    #build: .
     image: ninai/stimulus-pipeline:latest
->>>>>>> 9d45a5e6
     ports:
       - "8888:8888"
     volumes:
@@ -23,13 +20,8 @@
       - --ip=0.0.0.0
       - --allow-root
       - --NotebookApp.token=''
-<<<<<<< HEAD
-      - --no-browser 
-      - --NotebookApp.notebook_dir=/notebooks
-=======
       - --no-browser
 
->>>>>>> 9d45a5e6
 
   minion:
     image: ninai/stimulus-pipeline:latest
@@ -57,11 +49,7 @@
 
   
   bash:
-<<<<<<< HEAD
-    image: ninai/pipeline
-=======
     image: ninai/stimulus-pipeline:latest
->>>>>>> 9d45a5e6
     volumes:
       - /mnt/:/mnt/
       - /home/pipeline_data/:/tmp/
